--- conflicted
+++ resolved
@@ -36,12 +36,9 @@
     <properties>
         <test.gogrid.endpoint>https://api.gogrid.com/api</test.gogrid.endpoint>
         <test.gogrid.api-version>1.5</test.gogrid.api-version>
-        <test.gogrid.build-version />
+        <test.gogrid.build-version></test.gogrid.build-version>
         <test.gogrid.identity>FIXME</test.gogrid.identity>
         <test.gogrid.credential>FIXME</test.gogrid.credential>
-<<<<<<< HEAD
-        <test.gogrid.image-id />
-=======
         <test.gogrid.image-id></test.gogrid.image-id>
 
         <jclouds.osgi.export>org.jclouds.gogrid*;version="${project.version}"</jclouds.osgi.export>
@@ -51,7 +48,6 @@
           org.jclouds*;version="${project.version}",
           *
         </jclouds.osgi.import>
->>>>>>> 6bd8f154
     </properties>
     <dependencies>
         <dependency>
