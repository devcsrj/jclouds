--- conflicted
+++ resolved
@@ -36,12 +36,9 @@
     <properties>
         <test.trmk-vcloudexpress.endpoint>https://services.vcloudexpress.terremark.com/api</test.trmk-vcloudexpress.endpoint>
         <test.trmk-vcloudexpress.api-version>0.8a-ext1.6</test.trmk-vcloudexpress.api-version>
-        <test.trmk-vcloudexpress.build-version />
+        <test.trmk-vcloudexpress.build-version></test.trmk-vcloudexpress.build-version>
         <test.trmk-vcloudexpress.identity>FIXME</test.trmk-vcloudexpress.identity>
         <test.trmk-vcloudexpress.credential>FIXME</test.trmk-vcloudexpress.credential>
-<<<<<<< HEAD
-        <test.trmk-vcloudexpress.image-id />
-=======
         <test.trmk-vcloudexpress.image-id></test.trmk-vcloudexpress.image-id>
 
         <jclouds.osgi.export>org.jclouds.trmk.ecloud*;version="${project.version}"</jclouds.osgi.export>
@@ -51,7 +48,6 @@
           org.jclouds*;version="${project.version}",
           *
         </jclouds.osgi.import>
->>>>>>> 6bd8f154
     </properties>
 
     <dependencies>
