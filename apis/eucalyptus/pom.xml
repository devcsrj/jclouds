<?xml version="1.0" encoding="UTF-8"?>
<!--

  Licensed to jclouds, Inc. (jclouds) under one or more
  contributor license agreements.  See the NOTICE file
  distributed with this work for additional information
  regarding copyright ownership.  jclouds licenses this file
  to you under the Apache License, Version 2.0 (the
  "License"); you may not use this file except in compliance
  with the License.  You may obtain a copy of the License at

    http://www.apache.org/licenses/LICENSE-2.0

  Unless required by applicable law or agreed to in writing,
  software distributed under the License is distributed on an
  "AS IS" BASIS, WITHOUT WARRANTIES OR CONDITIONS OF ANY
  KIND, either express or implied.  See the License for the
  specific language governing permissions and limitations
  under the License.

-->
<project xmlns="http://maven.apache.org/POM/4.0.0" xmlns:xsi="http://www.w3.org/2001/XMLSchema-instance" xsi:schemaLocation="http://maven.apache.org/POM/4.0.0 http://maven.apache.org/maven-v4_0_0.xsd">
  <modelVersion>4.0.0</modelVersion>
  <parent>
    <groupId>org.jclouds</groupId>
    <artifactId>jclouds-project</artifactId>
    <version>1.5.0-SNAPSHOT</version>
    <relativePath>../../project/pom.xml</relativePath>
  </parent>
  <groupId>org.jclouds.api</groupId>
  <artifactId>eucalyptus</artifactId>
  <name>jclouds Eucalyptus api</name>
  <description>EC2 implementation based on Eucalyptus</description>
  <packaging>bundle</packaging>

  <properties>
    <test.eucalyptus.endpoint>http://ecc.eucalyptus.com:8773/services/Eucalyptus</test.eucalyptus.endpoint>
    <test.eucalyptus.api-version>2010-06-15</test.eucalyptus.api-version>
    <test.eucalyptus.build-version />
    <test.eucalyptus.identity>FIXME_IDENTITY</test.eucalyptus.identity>
    <test.eucalyptus.credential>FIXME_CREDENTIAL</test.eucalyptus.credential>
<<<<<<< HEAD
    <test.eucalyptus.image-id />
    <test.eucalyptus.image.login-user />
    <test.eucalyptus.image.authenticate-sudo />
=======
    <test.eucalyptus.image-id></test.eucalyptus.image-id>
    <test.eucalyptus.image.login-user></test.eucalyptus.image.login-user>
    <test.eucalyptus.image.authenticate-sudo></test.eucalyptus.image.authenticate-sudo>

    <jclouds.osgi.export>org.jclouds.eucalyptus*;version="${project.version}"</jclouds.osgi.export>
    <jclouds.osgi.import>
      org.jclouds.compute.internal;version="${project.version}",
      org.jclouds.rest.internal;version="${project.version}",
      org.jclouds*;version="${project.version}",
      *
    </jclouds.osgi.import>
>>>>>>> 6bd8f154
  </properties>

  <dependencies>
    <dependency>
      <groupId>org.jclouds.api</groupId>
      <artifactId>ec2</artifactId>
      <version>${project.version}</version>
    </dependency>
    <dependency>
      <groupId>org.jclouds.api</groupId>
      <artifactId>ec2</artifactId>
      <version>${project.version}</version>
      <type>test-jar</type>
      <scope>test</scope>
    </dependency>
    <dependency>
      <groupId>org.jclouds</groupId>
      <artifactId>jclouds-core</artifactId>
      <version>${project.version}</version>
      <type>test-jar</type>
      <scope>test</scope>
    </dependency>
    <dependency>
      <groupId>org.jclouds</groupId>
      <artifactId>jclouds-compute</artifactId>
      <version>${project.version}</version>
      <type>test-jar</type>
      <scope>test</scope>
    </dependency>
    <dependency>
      <groupId>org.jclouds.driver</groupId>
      <artifactId>jclouds-log4j</artifactId>
      <version>${project.version}</version>
      <scope>test</scope>
    </dependency>
    <dependency>
      <groupId>org.jclouds.driver</groupId>
      <artifactId>jclouds-sshj</artifactId>
      <version>${project.version}</version>
      <scope>test</scope>
    </dependency>
  </dependencies>

  <profiles>
    <profile>
      <id>live</id>
      <build>
        <plugins>
          <plugin>
            <groupId>org.apache.maven.plugins</groupId>
            <artifactId>maven-surefire-plugin</artifactId>
            <executions>
              <execution>
                <id>integration</id>
                <phase>integration-test</phase>
                <goals>
                  <goal>test</goal>
                </goals>
                <configuration>
                  <systemPropertyVariables>
                    <test.eucalyptus.endpoint>${test.eucalyptus.endpoint}</test.eucalyptus.endpoint>
                    <test.eucalyptus.api-version>${test.eucalyptus.api-version}</test.eucalyptus.api-version>
                    <test.eucalyptus.build-version>${test.eucalyptus.build-version}</test.eucalyptus.build-version>
                    <test.eucalyptus.identity>${test.eucalyptus.identity}</test.eucalyptus.identity>
                    <test.eucalyptus.credential>${test.eucalyptus.credential}</test.eucalyptus.credential>
                    <test.eucalyptus.image-id>${test.eucalyptus.image-id}</test.eucalyptus.image-id>
                    <test.eucalyptus.image.login-user>${test.eucalyptus.image.login-user}</test.eucalyptus.image.login-user>
                    <test.eucalyptus.image.authenticate-sudo>${test.eucalyptus.image.authenticate-sudo}</test.eucalyptus.image.authenticate-sudo>
                  </systemPropertyVariables>
                </configuration>
              </execution>
            </executions>
          </plugin>
        </plugins>
      </build>
    </profile>
  </profiles>

</project>
<|MERGE_RESOLUTION|>--- conflicted
+++ resolved
@@ -36,14 +36,9 @@
   <properties>
     <test.eucalyptus.endpoint>http://ecc.eucalyptus.com:8773/services/Eucalyptus</test.eucalyptus.endpoint>
     <test.eucalyptus.api-version>2010-06-15</test.eucalyptus.api-version>
-    <test.eucalyptus.build-version />
+    <test.eucalyptus.build-version></test.eucalyptus.build-version>
     <test.eucalyptus.identity>FIXME_IDENTITY</test.eucalyptus.identity>
     <test.eucalyptus.credential>FIXME_CREDENTIAL</test.eucalyptus.credential>
-<<<<<<< HEAD
-    <test.eucalyptus.image-id />
-    <test.eucalyptus.image.login-user />
-    <test.eucalyptus.image.authenticate-sudo />
-=======
     <test.eucalyptus.image-id></test.eucalyptus.image-id>
     <test.eucalyptus.image.login-user></test.eucalyptus.image.login-user>
     <test.eucalyptus.image.authenticate-sudo></test.eucalyptus.image.authenticate-sudo>
@@ -55,7 +50,6 @@
       org.jclouds*;version="${project.version}",
       *
     </jclouds.osgi.import>
->>>>>>> 6bd8f154
   </properties>
 
   <dependencies>
