--- conflicted
+++ resolved
@@ -18,11 +18,8 @@
  */
 package org.jclouds.ec2.compute.config;
 
-<<<<<<< HEAD
-=======
 import static org.jclouds.ec2.reference.EC2Constants.PROPERTY_EC2_TIMEOUT_SECURITYGROUP_PRESENT;
 
->>>>>>> 328529b1
 import java.security.SecureRandom;
 import java.util.Map;
 import java.util.concurrent.TimeUnit;
@@ -155,12 +152,6 @@
    
    @Provides
    @Singleton
-<<<<<<< HEAD
-   // keys that we know about.
-   protected Map<RegionAndName, Image> knownImages(){
-      return Maps.newConcurrentMap();
-   }
-=======
    @Named("SECURITY")
    protected Predicate<RegionAndName> securityGroupEventualConsistencyDelay(SecurityGroupPresent in,
          @Named(PROPERTY_EC2_TIMEOUT_SECURITYGROUP_PRESENT) long msDelay) {
@@ -173,6 +164,5 @@
    protected Map<RegionAndName, Image> knownImages(){
       return Maps.newConcurrentMap();
    }
->>>>>>> 328529b1
    
 }